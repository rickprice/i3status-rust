--- conflicted
+++ resolved
@@ -139,11 +139,7 @@
     fn view(&self) -> Vec<&I3BarWidget> {
         vec![&self.disk_space]
     }
-<<<<<<< HEAD
-    fn click_left(&mut self, _: &I3barEvent) {}
-=======
     fn click(&mut self, _: &I3BarEvent) {}
->>>>>>> 7d954f57
     fn id(&self) -> &str {
         &self.id
     }
