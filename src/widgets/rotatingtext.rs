use std::time::{Duration, Instant};

use super::{
    i3block_data::{I3BlockData, I3BlockMinWidth},
    I3BarWidget, Spacing, State,
};
use crate::config::SharedConfig;
use crate::errors::*;

#[derive(Clone, Debug)]
pub struct RotatingTextWidget {
    id: usize,
    pub instance: usize,
    rotation_pos: usize,
    max_width: usize,
    dynamic_width: bool,
    rotation_interval: Duration,
    rotation_speed: Duration,
    next_rotation: Option<Instant>,
    content: String,
    icon: Option<String>,
    state: State,
    spacing: Spacing,
    shared_config: SharedConfig,
    pub rotating: bool,

    inner: I3BlockData,
}

#[allow(dead_code)]
impl RotatingTextWidget {
    pub fn new(
        id: usize,
        instance: usize,
        interval: Duration,
        speed: Duration,
        max_width: usize,
        dynamic_width: bool,
        shared_config: SharedConfig,
    ) -> RotatingTextWidget {
        let inner = I3BlockData {
            name: Some(id.to_string()),
            instance: Some(instance.to_string()),
            ..I3BlockData::default()
        };

        RotatingTextWidget {
            id,
            instance,
            rotation_pos: 0,
            max_width,
            dynamic_width,
            rotation_interval: interval,
            rotation_speed: speed,
            next_rotation: None,
            content: String::new(),
            icon: None,
            state: State::Idle,
            spacing: Spacing::Normal,
            //cached_output: None,
            shared_config,
            rotating: false,

            inner,
        }
    }

    pub fn with_icon(mut self, name: &str) -> Self {
        self.icon = self.shared_config.get_icon(name);
        self.update();
        self
    }

    pub fn with_state(mut self, state: State) -> Self {
        self.state = state;
        self.update();
        self
    }

    pub fn with_spacing(mut self, spacing: Spacing) -> Self {
        self.spacing = spacing;
        self.update();
        self
    }

    pub fn with_text(mut self, content: &str) -> Self {
        self.content = String::from(content);
        self.rotation_pos = 0;
        if self.content.chars().count() > self.max_width {
            self.next_rotation = Some(Instant::now() + self.rotation_interval);
        } else {
            self.next_rotation = None;
        }
        self.update();
        self
    }

    pub fn set_state(&mut self, state: State) {
        self.state = state;
        self.update();
    }

    pub fn set_icon(&mut self, name: &str) {
        self.icon = self.shared_config.get_icon(name);
        self.update();
    }

    pub fn set_text(&mut self, content: String) {
        if self.content != content {
            self.content = content;
            self.rotation_pos = 0;
            if self.content.chars().count() > self.max_width {
                self.next_rotation = Some(Instant::now() + self.rotation_interval);
            } else {
                self.next_rotation = None;
            }
        }
        self.update()
    }

    pub fn is_empty(&self) -> bool {
        self.content.is_empty()
    }

    fn get_rotated_content(&self) -> String {
        if self.content.chars().count() > self.max_width {
            let missing =
                (self.rotation_pos + self.max_width).saturating_sub(self.content.chars().count());
            if missing == 0 {
                self.content
                    .chars()
                    .skip(self.rotation_pos)
                    .take(self.max_width)
                    .collect()
            } else {
                let mut avail: String = self
                    .content
                    .chars()
                    .skip(self.rotation_pos)
                    .take(self.max_width)
                    .collect();
                avail.push('|');
                avail.push_str(&self.content.chars().take(missing - 1).collect::<String>());
                avail
            }
        } else {
            self.content.clone()
        }
    }

    fn update(&mut self) {
        let (key_bg, key_fg) = self.state.theme_keys(&self.shared_config.theme);

        let icon = self.icon.clone().unwrap_or_else(|| match self.spacing {
            Spacing::Normal => String::from(" "),
            _ => String::from(""),
        });

<<<<<<< HEAD
        // TODO simplify (https://github.com/rust-lang/rust/issues/15701)
        #[cfg(feature = "debug_borders")]
        let border = "ff0000";
        #[cfg(not(feature = "debug_borders"))]
        let border = "";
        self.rendered = json!({
            "full_text": format!("{}{}{}",
                                icon,
                                self.get_rotated_content(),
                                match self.spacing {
                                    Spacing::Hidden => String::from(""),
                                    _ => String::from(" ")
                                }),
            "separator": false,
            "separator_block_width": 0,
            "name" : self.id.to_string(),
            "min_width":
                if self.content.is_empty() {
                    "".to_string()
                } else {
                    let text_width = self.get_rotated_content().chars().count();
                    let icon_width = icon.chars().count();
                    if self.dynamic_width && text_width < self.max_width {
                        "0".repeat(text_width + icon_width)
                    } else {
                        "0".repeat(self.max_width + icon_width + 1)
                    }
                },
            "align": "left",
            "background": key_bg,
            "color": key_fg,
            "border": border
=======
        self.inner.full_text = format!(
            "{}{}{}",
            icon,
            self.get_rotated_content(),
            match self.spacing {
                Spacing::Hidden => String::from(""),
                _ => String::from(" "),
            }
        );
        self.inner.min_width = Some(if self.content.is_empty() {
            I3BlockMinWidth::Text("".to_string())
        } else {
            let text_width = self.get_rotated_content().chars().count();
            let icon_width = icon.chars().count();
            if self.dynamic_width && text_width < self.max_width {
                I3BlockMinWidth::Text("0".repeat(text_width + icon_width))
            } else {
                I3BlockMinWidth::Text("0".repeat(self.max_width + icon_width + 1))
            }
>>>>>>> 000e398f
        });
        self.inner.background = key_bg.clone();
        self.inner.color = key_fg.clone();

        //self.cached_output = Some(self.rendered.to_string());
    }

    pub fn next(&mut self) -> Result<(bool, Option<Duration>)> {
        if let Some(next_rotation) = self.next_rotation {
            let now = Instant::now();
            if next_rotation > now {
                Ok((false, Some(next_rotation - now)))
            } else if self.rotating {
                if self.rotation_pos < self.content.chars().count() {
                    self.rotation_pos += 1;
                    self.next_rotation = Some(now + self.rotation_speed);
                    self.update();
                    Ok((true, Some(self.rotation_speed)))
                } else {
                    self.rotation_pos = 0;
                    self.rotating = false;
                    self.next_rotation = Some(now + self.rotation_interval);
                    self.update();
                    Ok((true, Some(self.rotation_interval)))
                }
            } else {
                self.rotating = true;
                Ok((true, Some(self.rotation_speed)))
            }
        } else {
            Ok((false, None))
        }
    }
}

impl I3BarWidget for RotatingTextWidget {
    fn get_data(&self) -> I3BlockData {
        self.inner.clone()
    }
}<|MERGE_RESOLUTION|>--- conflicted
+++ resolved
@@ -156,40 +156,6 @@
             _ => String::from(""),
         });
 
-<<<<<<< HEAD
-        // TODO simplify (https://github.com/rust-lang/rust/issues/15701)
-        #[cfg(feature = "debug_borders")]
-        let border = "ff0000";
-        #[cfg(not(feature = "debug_borders"))]
-        let border = "";
-        self.rendered = json!({
-            "full_text": format!("{}{}{}",
-                                icon,
-                                self.get_rotated_content(),
-                                match self.spacing {
-                                    Spacing::Hidden => String::from(""),
-                                    _ => String::from(" ")
-                                }),
-            "separator": false,
-            "separator_block_width": 0,
-            "name" : self.id.to_string(),
-            "min_width":
-                if self.content.is_empty() {
-                    "".to_string()
-                } else {
-                    let text_width = self.get_rotated_content().chars().count();
-                    let icon_width = icon.chars().count();
-                    if self.dynamic_width && text_width < self.max_width {
-                        "0".repeat(text_width + icon_width)
-                    } else {
-                        "0".repeat(self.max_width + icon_width + 1)
-                    }
-                },
-            "align": "left",
-            "background": key_bg,
-            "color": key_fg,
-            "border": border
-=======
         self.inner.full_text = format!(
             "{}{}{}",
             icon,
@@ -209,12 +175,9 @@
             } else {
                 I3BlockMinWidth::Text("0".repeat(self.max_width + icon_width + 1))
             }
->>>>>>> 000e398f
         });
         self.inner.background = key_bg.clone();
         self.inner.color = key_fg.clone();
-
-        //self.cached_output = Some(self.rendered.to_string());
     }
 
     pub fn next(&mut self) -> Result<(bool, Option<Duration>)> {
